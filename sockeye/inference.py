# Copyright 2017, 2018 Amazon.com, Inc. or its affiliates. All Rights Reserved.
#
# Licensed under the Apache License, Version 2.0 (the "License"). You may not
# use this file except in compliance with the License. A copy of the License
# is located at
#
#     http://aws.amazon.com/apache2.0/
#
# or in the "license" file accompanying this file. This file is distributed on
# an "AS IS" BASIS, WITHOUT WARRANTIES OR CONDITIONS OF ANY KIND, either
# express or implied. See the License for the specific language governing
# permissions and limitations under the License.

"""
Code for inference/translation
"""
import itertools
import json
import logging
import os
import time
from collections import defaultdict
from functools import lru_cache, partial
from typing import Callable, Dict, Generator, List, NamedTuple, Optional, Tuple, Union, Set

import mxnet as mx
import numpy as np

from . import constants as C
from . import data_io
from . import lexical_constraints as constrained
from . import lexicon
from . import model
from . import utils
from . import vocab
from .log import is_python34

logger = logging.getLogger(__name__)


class InferenceModel(model.SockeyeModel):
    """
    InferenceModel is a SockeyeModel that supports three operations used for inference/decoding:

    (1) Encoder forward call: encode source sentence and return initial decoder states.
    (2) Decoder forward call: single decoder step: predict next word.

    :param config: Configuration object holding details about the model.
    :param params_fname: File with model parameters.
    :param context: MXNet context to bind modules to.
    :param beam_size: Beam size.
    :param batch_size: Batch size.
    :param softmax_temperature: Optional parameter to control steepness of softmax distribution.
    :param max_output_length_num_stds: Number of standard deviations as safety margin for maximum output length.
    :param decoder_return_logit_inputs: Decoder returns inputs to logit computation instead of softmax over target
                                        vocabulary.  Used when logits/softmax are handled separately.
    :param cache_output_layer_w_b: Cache weights and biases for logit computation.
    :param skip_softmax: If True, does not compute softmax for greedy decoding.
    """

    def __init__(self,
                 config: model.ModelConfig,
                 params_fname: str,
                 context: mx.context.Context,
                 beam_size: int,
                 batch_size: int,
                 softmax_temperature: Optional[float] = None,
                 max_output_length_num_stds: int = C.DEFAULT_NUM_STD_MAX_OUTPUT_LENGTH,
                 decoder_return_logit_inputs: bool = False,
                 cache_output_layer_w_b: bool = False,
                 forced_max_output_len: Optional[int] = None,
                 skip_softmax: bool = False) -> None:
        super().__init__(config)
        self.params_fname = params_fname
        self.context = context
        self.beam_size = beam_size
        utils.check_condition(beam_size < self.config.vocab_target_size,
                              'The beam size must be smaller than the target vocabulary size.')
        if skip_softmax:
            assert beam_size == 1, 'Skipping softmax does not have any effect for beam size > 1'
        self.batch_size = batch_size
        self.softmax_temperature = softmax_temperature
        self.max_input_length, self.get_max_output_length = models_max_input_output_length([self],
                                                                                           max_output_length_num_stds,
                                                                                           forced_max_output_len=forced_max_output_len)
        self.skip_softmax = skip_softmax

        self.encoder_module = None  # type: Optional[mx.mod.BucketingModule]
        self.encoder_default_bucket_key = None  # type: Optional[int]
        self.decoder_module = None  # type: Optional[mx.mod.BucketingModule]
        self.decoder_default_bucket_key = None  # type: Optional[Tuple[int, int]]
        self.decoder_return_logit_inputs = decoder_return_logit_inputs

        self.cache_output_layer_w_b = cache_output_layer_w_b
        self.output_layer_w = None  # type: Optional[mx.nd.NDArray]
        self.output_layer_b = None  # type: Optional[mx.nd.NDArray]

    @property
    def num_source_factors(self) -> int:
        """
        Returns the number of source factors of this InferenceModel (at least 1).
        """
        return self.config.config_data.num_source_factors

    def initialize(self, max_input_length: int, get_max_output_length_function: Callable):
        """
        Delayed construction of modules to ensure multiple Inference models can agree on computing a common
        maximum output length.

        :param max_input_length: Maximum input length.
        :param get_max_output_length_function: Callable to compute maximum output length.
        """
        self.max_input_length = max_input_length
        if self.max_input_length > self.training_max_seq_len_source:
            logger.warning("Model was only trained with sentences up to a length of %d, "
                           "but a max_input_len of %d is used.",
                           self.training_max_seq_len_source, self.max_input_length)
        self.get_max_output_length = get_max_output_length_function

        # check the maximum supported length of the encoder & decoder:
        if self.max_supported_seq_len_source is not None:
            utils.check_condition(self.max_input_length <= self.max_supported_seq_len_source,
                                  "Encoder only supports a maximum length of %d" % self.max_supported_seq_len_source)
        if self.max_supported_seq_len_target is not None:
            decoder_max_len = self.get_max_output_length(max_input_length)
            utils.check_condition(decoder_max_len <= self.max_supported_seq_len_target,
                                  "Decoder only supports a maximum length of %d, but %d was requested. Note that the "
                                  "maximum output length depends on the input length and the source/target length "
                                  "ratio observed during training." % (self.max_supported_seq_len_target,
                                                                       decoder_max_len))

        self.encoder_module, self.encoder_default_bucket_key = self._get_encoder_module()
        self.decoder_module, self.decoder_default_bucket_key = self._get_decoder_module()

        max_encoder_data_shapes = self._get_encoder_data_shapes(self.encoder_default_bucket_key)
        max_decoder_data_shapes = self._get_decoder_data_shapes(self.decoder_default_bucket_key)
        self.encoder_module.bind(data_shapes=max_encoder_data_shapes, for_training=False, grad_req="null")
        self.decoder_module.bind(data_shapes=max_decoder_data_shapes, for_training=False, grad_req="null")

        self.load_params_from_file(self.params_fname)
        self.encoder_module.init_params(arg_params=self.params, aux_params=self.aux_params, allow_missing=False)
        self.decoder_module.init_params(arg_params=self.params, aux_params=self.aux_params, allow_missing=False)

        if self.cache_output_layer_w_b:
            if self.output_layer.weight_normalization:
                # precompute normalized output layer weight imperatively
                assert self.output_layer.weight_norm is not None
                weight = self.params[self.output_layer.weight_norm.weight.name].as_in_context(self.context)
                scale = self.params[self.output_layer.weight_norm.scale.name].as_in_context(self.context)
                self.output_layer_w = self.output_layer.weight_norm(weight, scale)
            else:
                self.output_layer_w = self.params[self.output_layer.w.name].as_in_context(self.context)
            self.output_layer_b = self.params[self.output_layer.b.name].as_in_context(self.context)

    def _get_encoder_module(self) -> Tuple[mx.mod.BucketingModule, int]:
        """
        Returns a BucketingModule for the encoder. Given a source sequence, it returns
        the initial decoder states of the model.
        The bucket key for this module is the length of the source sequence.

        :return: Tuple of encoder module and default bucket key.
        """

        def sym_gen(source_seq_len: int):
            source = mx.sym.Variable(C.SOURCE_NAME)
            source_words = source.split(num_outputs=self.num_source_factors, axis=2, squeeze_axis=True)[0]
            source_length = utils.compute_lengths(source_words)

            # source embedding
            (source_embed,
             source_embed_length,
             source_embed_seq_len) = self.embedding_source.encode(source, source_length, source_seq_len)

            # encoder
            # source_encoded: (source_encoded_length, batch_size, encoder_depth)
            (source_encoded,
             source_encoded_length,
             source_encoded_seq_len) = self.encoder.encode(source_embed,
                                                           source_embed_length,
                                                           source_embed_seq_len)

            # initial decoder states
            decoder_init_states = self.decoder.init_states(source_encoded,
                                                           source_encoded_length,
                                                           source_encoded_seq_len)

            data_names = [C.SOURCE_NAME]
            label_names = []  # type: List[str]
            return mx.sym.Group(decoder_init_states), data_names, label_names

        default_bucket_key = self.max_input_length
        module = mx.mod.BucketingModule(sym_gen=sym_gen,
                                        default_bucket_key=default_bucket_key,
                                        context=self.context)
        return module, default_bucket_key

    def _get_decoder_module(self) -> Tuple[mx.mod.BucketingModule, Tuple[int, int]]:
        """
        Returns a BucketingModule for a single decoder step.
        Given previously predicted word and previous decoder states, it returns
        a distribution over the next predicted word and the next decoder states.
        The bucket key for this module is the length of the source sequence
        and the current time-step in the inference procedure (e.g. beam search).
        The latter corresponds to the current length of the target sequences.

        :return: Tuple of decoder module and default bucket key.
        """

        def sym_gen(bucket_key: Tuple[int, int]):
            """
            Returns either softmax output (probs over target vocabulary) or inputs to logit
            computation, controlled by decoder_return_logit_inputs
            """
            source_seq_len, decode_step = bucket_key
            source_embed_seq_len = self.embedding_source.get_encoded_seq_len(source_seq_len)
            source_encoded_seq_len = self.encoder.get_encoded_seq_len(source_embed_seq_len)

            self.decoder.reset()
            target_prev = mx.sym.Variable(C.TARGET_NAME)
            states = self.decoder.state_variables(decode_step)
            state_names = [state.name for state in states]

            # embedding for previous word
            # (batch_size, num_embed)
            target_embed_prev, _, _ = self.embedding_target.encode(data=target_prev, data_length=None, seq_len=1)

            # decoder
            # target_decoded: (batch_size, decoder_depth)
            (target_decoded,
             attention_probs,
             states) = self.decoder.decode_step(decode_step,
                                                target_embed_prev,
                                                source_encoded_seq_len,
                                                *states)

            if self.decoder_return_logit_inputs:
                # skip output layer in graph
                outputs = mx.sym.identity(target_decoded, name=C.LOGIT_INPUTS_NAME)
            else:
                # logits: (batch_size, target_vocab_size)
                logits = self.output_layer(target_decoded)
                if self.softmax_temperature is not None:
                    logits = logits / self.softmax_temperature
                if self.skip_softmax:
                    # skip softmax for greedy decoding
                    outputs = logits
                else:
                    outputs = mx.sym.softmax(data=logits, name=C.SOFTMAX_NAME)

            data_names = [C.TARGET_NAME] + state_names
            label_names = []  # type: List[str]
            return mx.sym.Group([outputs, attention_probs] + states), data_names, label_names

        # pylint: disable=not-callable
        default_bucket_key = (self.max_input_length, self.get_max_output_length(self.max_input_length))
        module = mx.mod.BucketingModule(sym_gen=sym_gen,
                                        default_bucket_key=default_bucket_key,
                                        context=self.context)
        return module, default_bucket_key

    def _get_encoder_data_shapes(self, bucket_key: int) -> List[mx.io.DataDesc]:
        """
        Returns data shapes of the encoder module.

        :param bucket_key: Maximum input length.
        :return: List of data descriptions.
        """
        return [mx.io.DataDesc(name=C.SOURCE_NAME,
                               shape=(self.batch_size, bucket_key, self.num_source_factors),
                               layout=C.BATCH_MAJOR)]

    @lru_cache(maxsize=None)
    def _get_decoder_data_shapes(self, bucket_key: Tuple[int, int]) -> List[mx.io.DataDesc]:
        """
        Returns data shapes of the decoder module.

        :param bucket_key: Tuple of (maximum input length, maximum target length).
        :return: List of data descriptions.
        """
        source_max_length, target_max_length = bucket_key
        return [mx.io.DataDesc(name=C.TARGET_NAME, shape=(self.batch_size * self.beam_size,), layout="NT")] + \
               self.decoder.state_shapes(self.batch_size * self.beam_size,
                                         target_max_length,
                                         self.encoder.get_encoded_seq_len(source_max_length),
                                         self.encoder.get_num_hidden())

    def run_encoder(self,
                    source: mx.nd.NDArray,
                    source_max_length: int) -> 'ModelState':
        """
        Runs forward pass of the encoder.
        Encodes source given source length and bucket key.
        Returns encoder representation of the source, source_length, initial hidden state of decoder RNN,
        and initial decoder states tiled to beam size.

        :param source: Integer-coded input tokens. Shape (batch_size, source length, num_source_factors).
        :param source_max_length: Bucket key.
        :return: Initial model state.
        """
        batch = mx.io.DataBatch(data=[source],
                                label=None,
                                bucket_key=source_max_length,
                                provide_data=self._get_encoder_data_shapes(source_max_length))

        self.encoder_module.forward(data_batch=batch, is_train=False)
        decoder_states = self.encoder_module.get_outputs()

        # replicate encoder/init module results beam size times
        decoder_states = [mx.nd.repeat(s, repeats=self.beam_size, axis=0) for s in decoder_states]
        return ModelState(decoder_states)

    def run_decoder(self,
                    prev_word: mx.nd.NDArray,
                    bucket_key: Tuple[int, int],
                    model_state: 'ModelState') -> Tuple[mx.nd.NDArray, mx.nd.NDArray, 'ModelState']:
        """
        Runs forward pass of the single-step decoder.

        :return: Decoder stack output (logit inputs or probability distribution), attention scores, updated model state.
        """
        batch = mx.io.DataBatch(
            data=[prev_word.as_in_context(self.context)] + model_state.states,
            label=None,
            bucket_key=bucket_key,
            provide_data=self._get_decoder_data_shapes(bucket_key))
        self.decoder_module.forward(data_batch=batch, is_train=False)
        out, attention_probs, *model_state.states = self.decoder_module.get_outputs()
        return out, attention_probs, model_state

    @property
    def training_max_seq_len_source(self) -> int:
        """ The maximum sequence length on the source side during training. """
        return self.config.config_data.data_statistics.max_observed_len_source

    @property
    def training_max_seq_len_target(self) -> int:
        """ The maximum sequence length on the target side during training. """
        return self.config.config_data.data_statistics.max_observed_len_target

    @property
    def max_supported_seq_len_source(self) -> Optional[int]:
        """ If not None this is the maximally supported source length during inference (hard constraint). """
        return self.encoder.get_max_seq_len()

    @property
    def max_supported_seq_len_target(self) -> Optional[int]:
        """ If not None this is the maximally supported target length during inference (hard constraint). """
        return self.decoder.get_max_seq_len()

    @property
    def length_ratio_mean(self) -> float:
        return self.config.config_data.data_statistics.length_ratio_mean

    @property
    def length_ratio_std(self) -> float:
        return self.config.config_data.data_statistics.length_ratio_std

    @property
    def source_with_eos(self) -> bool:
        return self.config.config_data.source_with_eos


def load_models(context: mx.context.Context,
                max_input_len: Optional[int],
                beam_size: int,
                batch_size: int,
                model_folders: List[str],
                checkpoints: Optional[List[int]] = None,
                softmax_temperature: Optional[float] = None,
                max_output_length_num_stds: int = C.DEFAULT_NUM_STD_MAX_OUTPUT_LENGTH,
                decoder_return_logit_inputs: bool = False,
                cache_output_layer_w_b: bool = False,
                forced_max_output_len: Optional[int] = None,
                override_dtype: Optional[str] = None) -> Tuple[List[InferenceModel],
                                                               List[vocab.Vocab],
                                                               vocab.Vocab]:
    """
    Loads a list of models for inference.

    :param context: MXNet context to bind modules to.
    :param max_input_len: Maximum input length.
    :param beam_size: Beam size.
    :param batch_size: Batch size.
    :param model_folders: List of model folders to load models from.
    :param checkpoints: List of checkpoints to use for each model in model_folders. Use None to load best checkpoint.
    :param softmax_temperature: Optional parameter to control steepness of softmax distribution.
    :param max_output_length_num_stds: Number of standard deviations to add to mean target-source length ratio
           to compute maximum output length.
    :param decoder_return_logit_inputs: Model decoders return inputs to logit computation instead of softmax over target
                                        vocabulary.  Used when logits/softmax are handled separately.
    :param cache_output_layer_w_b: Models cache weights and biases for logit computation as NumPy arrays (used with
                                   restrict lexicon).
    :param forced_max_output_len: An optional overwrite of the maximum output length.
    :param override_dtype: Overrides dtype of encoder and decoder defined at training time to a different one.
    :return: List of models, source vocabulary, target vocabulary, source factor vocabularies.
    """
    logger.info("Loading %d model(s) from %s ...", len(model_folders), model_folders)
    load_time_start = time.time()
    models = []  # type: List[InferenceModel]
    source_vocabs = []  # type: List[List[vocab.Vocab]]
    target_vocabs = []  # type: List[vocab.Vocab]

    if checkpoints is None:
        checkpoints = [None] * len(model_folders)

    # skip softmax for a single model,
    if len(model_folders) == 1 and beam_size == 1:
        skip_softmax = True
        logger.info("Enabled skipping softmax for a single model and greedy decoding.")
    else:
        # but not for an ensemble or beam search
        skip_softmax = False

    for model_folder, checkpoint in zip(model_folders, checkpoints):
        model_source_vocabs = vocab.load_source_vocabs(model_folder)
        model_target_vocab = vocab.load_target_vocab(model_folder)
        source_vocabs.append(model_source_vocabs)
        target_vocabs.append(model_target_vocab)

        model_version = utils.load_version(os.path.join(model_folder, C.VERSION_NAME))
        logger.info("Model version: %s", model_version)
        utils.check_version(model_version)
        model_config = model.SockeyeModel.load_config(os.path.join(model_folder, C.CONFIG_NAME))
        if override_dtype is not None:
            model_config.config_encoder.dtype = override_dtype
            model_config.config_decoder.dtype = override_dtype

        if checkpoint is None:
            params_fname = os.path.join(model_folder, C.PARAMS_BEST_NAME)
        else:
            params_fname = os.path.join(model_folder, C.PARAMS_NAME % checkpoint)

        inference_model = InferenceModel(config=model_config,
                                         params_fname=params_fname,
                                         context=context,
                                         beam_size=beam_size,
                                         batch_size=batch_size,
                                         softmax_temperature=softmax_temperature,
                                         decoder_return_logit_inputs=decoder_return_logit_inputs,
                                         cache_output_layer_w_b=cache_output_layer_w_b,
                                         skip_softmax=skip_softmax)
        utils.check_condition(inference_model.num_source_factors == len(model_source_vocabs),
                              "Number of loaded source vocabularies (%d) does not match "
                              "number of source factors for model '%s' (%d)" % (len(model_source_vocabs), model_folder,
                                                                                inference_model.num_source_factors))
        models.append(inference_model)



    utils.check_condition(vocab.are_identical(*target_vocabs), "Target vocabulary ids do not match")
    first_model_vocabs = source_vocabs[0]
    for fi in range(len(first_model_vocabs)):
        utils.check_condition(vocab.are_identical(*[source_vocabs[i][fi] for i in range(len(source_vocabs))]),
                              "Source vocabulary ids do not match. Factor %d" % fi)

    source_with_eos = models[0].source_with_eos
    utils.check_condition(all(source_with_eos == m.source_with_eos for m in models),
                          "All models must agree on using source-side EOS symbols or not. "
                          "Did you try combining models trained with different versions?")

    # set a common max_output length for all models.
    max_input_len, get_max_output_length = models_max_input_output_length(models,
                                                                          max_output_length_num_stds,
                                                                          max_input_len,
                                                                          forced_max_output_len=forced_max_output_len)

    for inference_model in models:
        inference_model.initialize(max_input_len, get_max_output_length)

    load_time = time.time() - load_time_start
    logger.info("%d model(s) loaded in %.4fs", len(models), load_time)
    return models, source_vocabs[0], target_vocabs[0]


def models_max_input_output_length(models: List[InferenceModel],
                                   num_stds: int,
                                   forced_max_input_len: Optional[int] = None,
                                   forced_max_output_len: Optional[int] = None) -> Tuple[int, Callable]:
    """
    Returns a function to compute maximum output length given a fixed number of standard deviations as a
    safety margin, and the current input length.
    Mean and std are taken from the model with the largest values to allow proper ensembling of models
    trained on different data sets.

    :param models: List of models.
    :param num_stds: Number of standard deviations to add as a safety margin. If -1, returned maximum output lengths
                     will always be 2 * input_length.
    :param forced_max_input_len: An optional overwrite of the maximum input length.
    :param forced_max_output_len: An optional overwrite of the maximum output length.
    :return: The maximum input length and a function to get the output length given the input length.
    """
    max_mean = max(model.length_ratio_mean for model in models)
    max_std = max(model.length_ratio_std for model in models)

    supported_max_seq_len_source = min((model.max_supported_seq_len_source for model in models
                                        if model.max_supported_seq_len_source is not None),
                                       default=None)
    supported_max_seq_len_target = min((model.max_supported_seq_len_target for model in models
                                        if model.max_supported_seq_len_target is not None),
                                       default=None)
    training_max_seq_len_source = min(model.training_max_seq_len_source for model in models)

    return get_max_input_output_length(supported_max_seq_len_source,
                                       supported_max_seq_len_target,
                                       training_max_seq_len_source,
                                       length_ratio_mean=max_mean,
                                       length_ratio_std=max_std,
                                       num_stds=num_stds,
                                       forced_max_input_len=forced_max_input_len,
                                       forced_max_output_len=forced_max_output_len)


def get_max_input_output_length(supported_max_seq_len_source: Optional[int],
                                supported_max_seq_len_target: Optional[int],
                                training_max_seq_len_source: Optional[int],
                                length_ratio_mean: float,
                                length_ratio_std: float,
                                num_stds: int,
                                forced_max_input_len: Optional[int] = None,
                                forced_max_output_len: Optional[int] = None) -> Tuple[int, Callable]:
    """
    Returns a function to compute maximum output length given a fixed number of standard deviations as a
    safety margin, and the current input length. It takes into account optional maximum source and target lengths.

    :param supported_max_seq_len_source: The maximum source length supported by the models.
    :param supported_max_seq_len_target: The maximum target length supported by the models.
    :param training_max_seq_len_source: The maximum source length observed during training.
    :param length_ratio_mean: The mean of the length ratio that was calculated on the raw sequences with special
           symbols such as EOS or BOS.
    :param length_ratio_std: The standard deviation of the length ratio.
    :param num_stds: The number of standard deviations the target length may exceed the mean target length (as long as
           the supported maximum length allows for this).
    :param forced_max_input_len: An optional overwrite of the maximum input length.
    :param forced_max_output_len: An optional overwrite of the maximum out length.
    :return: The maximum input length and a function to get the output length given the input length.
    """
    space_for_bos = 1
    space_for_eos = 1

    if num_stds < 0:
        factor = C.TARGET_MAX_LENGTH_FACTOR  # type: float
    else:
        factor = length_ratio_mean + (length_ratio_std * num_stds)

    if forced_max_input_len is None:
        # Make sure that if there is a hard constraint on the maximum source or target length we never exceed this
        # constraint. This is for example the case for learned positional embeddings, which are only defined for the
        # maximum source and target sequence length observed during training.
        if supported_max_seq_len_source is not None and supported_max_seq_len_target is None:
            max_input_len = supported_max_seq_len_source
        elif supported_max_seq_len_source is None and supported_max_seq_len_target is not None:
            max_output_len = supported_max_seq_len_target - space_for_bos - space_for_eos
            if np.ceil(factor * training_max_seq_len_source) > max_output_len:
                max_input_len = int(np.floor(max_output_len / factor))
            else:
                max_input_len = training_max_seq_len_source
        elif supported_max_seq_len_source is not None or supported_max_seq_len_target is not None:
            max_output_len = supported_max_seq_len_target - space_for_bos - space_for_eos
            if np.ceil(factor * supported_max_seq_len_source) > max_output_len:
                max_input_len = int(np.floor(max_output_len / factor))
            else:
                max_input_len = supported_max_seq_len_source
        else:
            # Any source/target length is supported and max_input_len was not manually set, therefore we use the
            # maximum length from training.
            max_input_len = training_max_seq_len_source
    else:
        max_input_len = forced_max_input_len

    def get_max_output_length(input_length: int):
        """
        Returns the maximum output length for inference given the input length.
        Explicitly includes space for BOS and EOS sentence symbols in the target sequence, because we assume
        that the mean length ratio computed on the training data do not include these special symbols.
        (see data_io.analyze_sequence_lengths)
        """
        if forced_max_output_len is not None:
            return forced_max_output_len
        else:
            return int(np.ceil(factor * input_length)) + space_for_bos + space_for_eos

    return max_input_len, get_max_output_length


BeamHistory = Dict[str, List]
Tokens = List[str]
SentenceId = Union[int, str]


class TranslatorInput:
    """
    Object required by Translator.translate().

    :param sentence_id: Sentence id.
    :param tokens: List of input tokens.
    :param factors: Optional list of additional factor sequences.
    :param constraints: Optional list of target-side constraints.
    """

    __slots__ = ('sentence_id', 'tokens', 'factors', 'constraints', 'avoid_list')

    def __init__(self,
                 sentence_id: SentenceId,
                 tokens: Tokens,
                 factors: Optional[List[Tokens]] = None,
                 constraints: Optional[List[Tokens]] = None,
                 avoid_list: Optional[List[Tokens]] = None) -> None:
        self.sentence_id = sentence_id
        self.tokens = tokens
        self.factors = factors
        self.constraints = constraints
        self.avoid_list = avoid_list

    def __str__(self):
        return 'TranslatorInput(%s, %s, factors=%s, constraints=%s, avoid=%s)' \
            % (self.sentence_id, self.tokens, self.factors, self.constraints, self.avoid_list)

    def __len__(self):
        return len(self.tokens)

    @property
    def num_factors(self) -> int:
        """
        Returns the number of factors of this instance.
        """
        return 1 + (0 if not self.factors else len(self.factors))

    def chunks(self, chunk_size: int) -> Generator['TranslatorInput', None, None]:
        """
        Takes a TranslatorInput (itself) and yields TranslatorInputs for chunks of size chunk_size.

        :param chunk_size: The maximum size of a chunk.
        :return: A generator of TranslatorInputs, one for each chunk created.
        """

        if len(self.tokens) > chunk_size and self.constraints is not None:
            logger.warning(
                'Input %s has length (%d) that exceeds max input length (%d), '
                'triggering internal splitting. Placing all target-side constraints '
                'with the first chunk, which is probably wrong.',
                self.sentence_id, len(self.tokens), chunk_size)

        for chunk_id, i in enumerate(range(0, len(self), chunk_size)):
            factors = [factor[i:i + chunk_size] for factor in self.factors] if self.factors is not None else None
            # Constrained decoding is not supported for chunked TranslatorInputs. As a fall-back, constraints are
            # assigned to the first chunk
            constraints = self.constraints if chunk_id == 0 else None
            yield TranslatorInput(sentence_id=self.sentence_id,
                                  tokens=self.tokens[i:i + chunk_size],
                                  factors=factors,
                                  constraints=constraints,
                                  avoid_list=self.avoid_list)

    def with_eos(self) -> 'TranslatorInput':
        """
        :return: A new translator input with EOS appended to the tokens and factors.
        """
        return TranslatorInput(sentence_id=self.sentence_id,
                               tokens=self.tokens + [C.EOS_SYMBOL],
                               factors=[factor + [C.EOS_SYMBOL] for factor in
                                        self.factors] if self.factors is not None else None,
                               constraints=self.constraints,
                               avoid_list=self.avoid_list)


class BadTranslatorInput(TranslatorInput):

    def __init__(self, sentence_id: SentenceId, tokens: Tokens) -> None:
        super().__init__(sentence_id=sentence_id, tokens=tokens, factors=None)


def _bad_input(sentence_id: SentenceId, reason: str = '') -> BadTranslatorInput:
    logger.warning("Bad input (%s): '%s'. Will return empty output.", sentence_id, reason.strip())
    return BadTranslatorInput(sentence_id=sentence_id, tokens=[])


def make_input_from_plain_string(sentence_id: SentenceId, string: str) -> TranslatorInput:
    """
    Returns a TranslatorInput object from a plain string.

    :param sentence_id: Sentence id.
    :param string: An input string.
    :return: A TranslatorInput.
    """
    return TranslatorInput(sentence_id, tokens=list(data_io.get_tokens(string)), factors=None)


def make_input_from_json_string(sentence_id: SentenceId, json_string: str) -> TranslatorInput:
    """
    Returns a TranslatorInput object from a JSON object, serialized as a string.

    :param sentence_id: Sentence id.
    :param json_string: A JSON object serialized as a string that must contain a key "text", mapping to the input text,
           and optionally a key "factors" that maps to a list of strings, each of which representing a factor sequence
           for the input text.
    :return: A TranslatorInput.
    """
    try:
        jobj = json.loads(json_string, encoding=C.JSON_ENCODING)
        tokens = jobj[C.JSON_TEXT_KEY]
        tokens = list(data_io.get_tokens(tokens))
        factors = jobj.get(C.JSON_FACTORS_KEY)
        if isinstance(factors, list):
            factors = [list(data_io.get_tokens(factor)) for factor in factors]
            lengths = [len(f) for f in factors]
            if not all(l == len(tokens) for l in lengths):
                logger.error("Factors have different length than input text: %d vs. %s", len(tokens), str(lengths))
                return _bad_input(sentence_id, reason=json_string)

        # List of phrases to prevent from occuring in the output
        avoid_list = jobj.get(C.JSON_AVOID_KEY)

        # List of phrases that must appear in the output
        constraints = jobj.get(C.JSON_CONSTRAINTS_KEY)

        # If there is overlap between positive and negative constraints, assume the user wanted
        # the words, and so remove them from the avoid_list (negative constraints)
        if constraints is not None and avoid_list is not None:
            avoid_set = set(avoid_list)
            overlap = set(constraints).intersection(avoid_set)
            if len(overlap) > 0:
                avoid_list = list(avoid_set.difference(overlap))

        # Convert to a list of tokens
        if isinstance(avoid_list, list):
            avoid_list = [list(data_io.get_tokens(phrase)) for phrase in avoid_list]
        if isinstance(constraints, list):
            constraints = [list(data_io.get_tokens(constraint)) for constraint in constraints]

        return TranslatorInput(sentence_id=sentence_id, tokens=tokens, factors=factors, constraints=constraints, avoid_list=avoid_list)

    except Exception as e:
        logger.exception(e, exc_info=True) if not is_python34() else logger.error(e)  # type: ignore
        return _bad_input(sentence_id, reason=json_string)


def make_input_from_factored_string(sentence_id: SentenceId,
                                    factored_string: str,
                                    translator: 'Translator',
                                    delimiter: str = C.DEFAULT_FACTOR_DELIMITER) -> TranslatorInput:
    """
    Returns a TranslatorInput object from a string with factor annotations on a token level, separated by delimiter.
    If translator does not require any source factors, the string is parsed as a plain token string.

    :param sentence_id: Sentence id.
    :param factored_string: An input string with additional factors per token, separated by delimiter.
    :param translator: A translator object.
    :param delimiter: A factor delimiter. Default: '|'.
    :return: A TranslatorInput.
    """
    utils.check_condition(bool(delimiter) and not delimiter.isspace(),
                          "Factor delimiter can not be whitespace or empty.")

    model_num_source_factors = translator.num_source_factors

    if model_num_source_factors == 1:
        return make_input_from_plain_string(sentence_id=sentence_id, string=factored_string)

    tokens = []  # type: Tokens
    factors = [[] for _ in range(model_num_source_factors - 1)]  # type: List[Tokens]
    for token_id, token in enumerate(data_io.get_tokens(factored_string)):
        pieces = token.split(delimiter)

        if not all(pieces) or len(pieces) != model_num_source_factors:
            logger.error("Failed to parse %d factors at position %d ('%s') in '%s'" % (model_num_source_factors,
                                                                                       token_id, token,
                                                                                       factored_string.strip()))
            return _bad_input(sentence_id, reason=factored_string)

        tokens.append(pieces[0])
        for i, factor in enumerate(factors):
            factors[i].append(pieces[i + 1])

    return TranslatorInput(sentence_id=sentence_id, tokens=tokens, factors=factors)


def make_input_from_multiple_strings(sentence_id: SentenceId, strings: List[str]) -> TranslatorInput:
    """
    Returns a TranslatorInput object from multiple strings, where the first element corresponds to the surface tokens
    and the remaining elements to additional factors. All strings must parse into token sequences of the same length.

    :param sentence_id: Sentence id.
    :param strings: A list of strings representing a factored input sequence.
    :return: A TranslatorInput.
    """
    if not bool(strings):
        return TranslatorInput(sentence_id=sentence_id, tokens=[], factors=None)

    tokens = list(data_io.get_tokens(strings[0]))
    factors = [list(data_io.get_tokens(factor)) for factor in strings[1:]]
    if not all(len(factor) == len(tokens) for factor in factors):
        logger.error("Length of string sequences do not match: '%s'", strings)
        return _bad_input(sentence_id, reason=str(strings))
    return TranslatorInput(sentence_id=sentence_id, tokens=tokens, factors=factors)


class TranslatorOutput:
    """
    Output structure from Translator.

    :param sentence_id: Sentence id.
    :param translation: Translation string without sentence boundary tokens.
    :param tokens: List of translated tokens.
    :param attention_matrix: Attention matrix. Shape: (target_length, source_length).
    :param score: Negative log probability of generated translation.
    :param beam_histories: List of beam histories. The list will contain more than one
           history if it was split due to exceeding max_length.
    """
    __slots__ = ('sentence_id', 'translation', 'tokens', 'attention_matrix', 'score', 'beam_histories')

    def __init__(self,
                 sentence_id: SentenceId,
                 translation: str,
                 tokens: List[str],
                 attention_matrix: np.ndarray,
                 score: float,
                 beam_histories: Optional[List[BeamHistory]] = None) -> None:
        self.sentence_id = sentence_id
        self.translation = translation
        self.tokens = tokens
        self.attention_matrix = attention_matrix
        self.score = score
        self.beam_histories = beam_histories


TokenIds = List[int]


class Translation:
    __slots__ = ('target_ids', 'attention_matrix', 'score', 'beam_histories')

    def __init__(self,
                 target_ids: TokenIds,
                 attention_matrix: np.ndarray,
                 score: float,
                 beam_history: List[BeamHistory] = None) -> None:
        self.target_ids = target_ids
        self.attention_matrix = attention_matrix
        self.score = score
        self.beam_histories = beam_history if beam_history is not None else []


def empty_translation() -> Translation:
    return Translation(target_ids=[], attention_matrix=np.asarray([[0]]), score=-np.inf)


IndexedTranslatorInput = NamedTuple('IndexedTranslatorInput', [
    ('input_idx', int),
    ('chunk_idx', int),
    ('translator_input', TranslatorInput)
])
"""
Translation of a chunk of a sentence.

:param input_idx: Internal index of translation requests to keep track of the correct order of translations.
:param chunk_idx: The index of the chunk. Used when TranslatorInputs get split across multiple chunks.
:param input: The translator input.
"""


IndexedTranslation = NamedTuple('IndexedTranslation', [
    ('input_idx', int),
    ('chunk_idx', int),
    ('translation', Translation),
])
"""
Translation of a chunk of a sentence.

:param input_idx: Internal index of translation requests to keep track of the correct order of translations.
:param chunk_idx: The index of the chunk. Used when TranslatorInputs get split across multiple chunks.
:param translation: The translation of the input chunk.
"""


class ModelState:
    """
    A ModelState encapsulates information about the decoder states of an InferenceModel.
    """

    def __init__(self, states: List[mx.nd.NDArray]) -> None:
        self.states = states

    def sort_state(self, best_hyp_indices: mx.nd.NDArray):
        """
        Sorts states according to k-best order from last step in beam search.
        """
        self.states = [mx.nd.take(ds, best_hyp_indices) for ds in self.states]


class LengthPenalty(mx.gluon.HybridBlock):
    """
    Calculates the length penalty as:
    (beta + len(Y))**alpha / (beta + 1)**alpha

    See Wu et al. 2016 (note that in the paper beta has a different meaning,
    and a fixed value 5 was used for this parameter)

    :param alpha: The alpha factor for the length penalty (see above).
    :param beta: The beta factor for the length penalty (see above).
    """

    def __init__(self, alpha: float = 1.0, beta: float = 0.0, **kwargs) -> None:
        super().__init__(**kwargs)
        self.alpha = alpha
        self.beta = beta
        self.denominator = (self.beta + 1.) ** self.alpha

    def hybrid_forward(self, F, lengths):
        if self.alpha == 0.0:
            if F is None:
                return 1.0
            else:
                return F.ones_like(lengths)
        else:
            numerator = self.beta + lengths if self.beta != 0.0 else lengths
            numerator = numerator ** self.alpha if self.alpha != 1.0 else numerator
            return numerator / self.denominator

    def get(self, lengths: Union[mx.nd.NDArray, int, float]) -> Union[mx.nd.NDArray, float]:
        """
        Calculate the length penalty for the given vector of lengths.

        :param lengths: A scalar or a matrix of sentence lengths of dimensionality (batch_size, 1).
        :return: The length penalty. A scalar or a matrix (batch_size, 1) depending on the input.
        """
        return self.hybrid_forward(None, lengths)


def _concat_translations(translations: List[Translation], stop_ids: Set[int],
                         length_penalty: LengthPenalty) -> Translation:
    """
    Combine translations through concatenation.

    :param translations: A list of translations (sequence starting with BOS symbol, attention_matrix), score and length.
    :param translations: The EOS symbols.
    :return: A concatenation if the translations with a score.
    """
    # Concatenation of all target ids without BOS and EOS
    target_ids = []
    attention_matrices = []
    beam_histories = []  # type: List[BeamHistory]
    for idx, translation in enumerate(translations):
        if idx == len(translations) - 1:
            target_ids.extend(translation.target_ids)
            attention_matrices.append(translation.attention_matrix)
        else:
            if translation.target_ids[-1] in stop_ids:
                target_ids.extend(translation.target_ids[:-1])
                attention_matrices.append(translation.attention_matrix[:-1, :])
            else:
                target_ids.extend(translation.target_ids)
                attention_matrices.append(translation.attention_matrix)
        beam_histories.extend(translation.beam_histories)

    # Combine attention matrices:
    attention_shapes = [attention_matrix.shape for attention_matrix in attention_matrices]
    attention_matrix_combined = np.zeros(np.sum(np.asarray(attention_shapes), axis=0))
    pos_t, pos_s = 0, 0
    for attention_matrix, (len_t, len_s) in zip(attention_matrices, attention_shapes):
        attention_matrix_combined[pos_t:pos_t + len_t, pos_s:pos_s + len_s] = attention_matrix
        pos_t += len_t
        pos_s += len_s

    # Unnormalize + sum and renormalize the score:
    score = sum(translation.score * length_penalty.get(len(translation.target_ids))
                for translation in translations)
    score = score / length_penalty.get(len(target_ids))
    return Translation(target_ids, attention_matrix_combined, score, beam_histories)


class Translator:
    """
    Translator uses one or several models to translate input.
    The translator holds a reference to vocabularies to convert between word ids and text tokens for input and
    translation strings.

    :param context: MXNet context to bind modules to.
    :param ensemble_mode: Ensemble mode: linear or log_linear combination.
    :param length_penalty: Length penalty instance.
    :param beam_prune: Beam pruning difference threshold.
    :param beam_search_stop: The stopping criterium.
    :param models: List of models.
    :param source_vocabs: Source vocabularies.
    :param target_vocab: Target vocabulary.
    :param restrict_lexicon: Top-k lexicon to use for target vocabulary restriction.
    :param avoid_list: Global list of phrases to exclude from the output.
    :param store_beam: If True, store the beam search history and return it in the TranslatorOutput.
    :param strip_unknown_words: If True, removes any <unk> symbols from outputs.
    :param skip_topk: If True, uses argmax instead of topk for greedy decoding.
    """

    def __init__(self,
                 context: mx.context.Context,
                 ensemble_mode: str,
                 bucket_source_width: int,
                 length_penalty: LengthPenalty,
                 beam_prune: float,
                 beam_search_stop: str,
                 models: List[InferenceModel],
                 source_vocabs: List[vocab.Vocab],
                 target_vocab: vocab.Vocab,
                 restrict_lexicon: Optional[lexicon.TopKLexicon] = None,
                 avoid_list: Optional[str] = None,
                 store_beam: bool = False,
                 strip_unknown_words: bool = False,
                 skip_topk: bool = False) -> None:
        self.context = context
        self.length_penalty = length_penalty
        self.beam_prune = beam_prune
        self.beam_search_stop = beam_search_stop
        self.source_vocabs = source_vocabs
        self.vocab_target = target_vocab
        self.vocab_target_inv = vocab.reverse_vocab(self.vocab_target)
        self.restrict_lexicon = restrict_lexicon
        self.store_beam = store_beam
        self.start_id = self.vocab_target[C.BOS_SYMBOL]
        assert C.PAD_ID == 0, "pad id should be 0"
        self.stop_ids = {self.vocab_target[C.EOS_SYMBOL], C.PAD_ID}  # type: Set[int]
        self.strip_ids = self.stop_ids.copy()  # ids to strip from the output
        self.unk_id = self.vocab_target[C.UNK_SYMBOL]
        if strip_unknown_words:
            self.strip_ids.add(self.unk_id)
        self.models = models
        utils.check_condition(all(models[0].source_with_eos == m.source_with_eos for m in models),
                              "The source_with_eos property must match across models.")
        self.source_with_eos = models[0].source_with_eos
        self.interpolation_func = self._get_interpolation_func(ensemble_mode)
        self.beam_size = self.models[0].beam_size
        self.batch_size = self.models[0].batch_size
        # skip softmax for a single model, but not for an ensemble
        self.skip_softmax = self.models[0].skip_softmax
        if self.skip_softmax:
            utils.check_condition(len(self.models) == 1 and self.beam_size == 1, "Skipping softmax cannot be enabled for several models, or a beam size > 1.")

        self.skip_topk = skip_topk
        # after models are loaded we ensured that they agree on max_input_length, max_output_length and batch size
        self._max_input_length = self.models[0].max_input_length
        if bucket_source_width > 0:
            self.buckets_source = data_io.define_buckets(self._max_input_length, step=bucket_source_width)
        else:
            self.buckets_source = [self._max_input_length]
        self.pad_dist = mx.nd.full((self.batch_size * self.beam_size, len(self.vocab_target) - 1), val=np.inf,
                                   ctx=self.context)
        # These are constants used for manipulation of the beam and scores (particularly for pruning)
        self.zeros_array = mx.nd.zeros((self.batch_size * self.beam_size,), ctx=self.context, dtype='int32')
        self.inf_array = mx.nd.full((self.batch_size * self.beam_size, 1), val=np.inf,
                                    ctx=self.context, dtype='float32')

        # offset for hypothesis indices in batch decoding
        self.offset = mx.nd.array(np.repeat(np.arange(0, self.batch_size * self.beam_size, self.beam_size), self.beam_size),
                                  dtype='int32', ctx=self.context)

        self._update_scores = UpdateScores()
        self._update_scores.initialize(ctx=self.context)
        self._update_scores.hybridize(static_alloc=True, static_shape=True)

        # topk function used in beam search
<<<<<<< HEAD
        # self.topk = partial(utils.topk,
        #                     k=self.beam_size,
        #                     batch_size=self.batch_size,
        #                     offset=self.offset,
        #                     use_mxnet_topk=True)  # MXNet implementation is faster on GPUs

        self._topk = TopK(k=self.beam_size, batch_size=self.batch_size, vocab_size=len(self.vocab_target))
        self._topk.initialize(ctx=self.context)
        self._topk.hybridize(static_alloc=True, static_shape=True)
=======
        if self.skip_topk:
            self._top = partial(utils.top1,
                                offset=self.offset)
        else:
            self._top = partial(utils.topk,
                                k=self.beam_size,
                                batch_size=self.batch_size,
                                offset=self.offset,
                                use_mxnet_topk=self.context != mx.cpu())  # MXNet implementation is faster on GPUs
>>>>>>> 985c97ed

        self._sort_by_index = SortByIndex()
        self._sort_by_index.initialize(ctx=self.context)
        self._sort_by_index.hybridize(static_alloc=True, static_shape=True)

        self._update_finished = NormalizeAndUpdateFinished(pad_id=C.PAD_ID,
                                                           eos_id=self.vocab_target[C.EOS_SYMBOL],
                                                           length_penalty_alpha=self.length_penalty.alpha,
                                                           length_penalty_beta=self.length_penalty.beta)
        self._update_finished.initialize(ctx=self.context)
        self._update_finished.hybridize(static_alloc=True, static_shape=True)

        self._prune_hyps = PruneHypotheses(threshold=self.beam_prune, beam_size=self.beam_size)
        self._prune_hyps.initialize(ctx=self.context)
        self._prune_hyps.hybridize(static_alloc=True, static_shape=True)

        self.global_avoid_trie = None
        if avoid_list is not None:
            self.global_avoid_trie = constrained.AvoidTrie()
            for phrase in data_io.read_content(avoid_list):
                phrase_ids = data_io.tokens2ids(phrase, self.vocab_target)
                if self.unk_id in phrase_ids:
                    logger.warning("Global avoid phrase '%s' contains an %s; this may indicate improper preprocessing.", ' '.join(phrase), C.UNK_SYMBOL)
                self.global_avoid_trie.add_phrase(phrase_ids)

        logger.info("Translator (%d model(s) beam_size=%d beam_prune=%s beam_search_stop=%s "
                    "ensemble_mode=%s batch_size=%d buckets_source=%s avoiding=%d)",
                    len(self.models),
                    self.beam_size,
                    'off' if not self.beam_prune else "%.2f" % self.beam_prune,
                    self.beam_search_stop,
                    "None" if len(self.models) == 1 else ensemble_mode,
                    self.batch_size,
                    self.buckets_source,
                    0 if self.global_avoid_trie is None else len(self.global_avoid_trie))

    @property
    def max_input_length(self) -> int:
        """
        Returns maximum input length for TranslatorInput objects passed to translate()
        """
        if self.source_with_eos:
            return self._max_input_length - C.SPACE_FOR_XOS
        else:
            return self._max_input_length

    @property
    def num_source_factors(self) -> int:
        return self.models[0].num_source_factors

    @staticmethod
    def _get_interpolation_func(ensemble_mode):
        if ensemble_mode == 'linear':
            return Translator._linear_interpolation
        elif ensemble_mode == 'log_linear':
            return Translator._log_linear_interpolation
        else:
            raise ValueError("unknown interpolation type")

    @staticmethod
    def _linear_interpolation(predictions):
        # pylint: disable=invalid-unary-operand-type
        return -mx.nd.log(utils.average_arrays(predictions))

    @staticmethod
    def _log_linear_interpolation(predictions):
        """
        Returns averaged and re-normalized log probabilities
        """
        log_probs = utils.average_arrays([p.log() for p in predictions])
        # pylint: disable=invalid-unary-operand-type
        return -log_probs.log_softmax()

    def translate(self, trans_inputs: List[TranslatorInput]) -> List[TranslatorOutput]:
        """
        Batch-translates a list of TranslatorInputs, returns a list of TranslatorOutputs.
        Splits oversized sentences to sentence chunks of size less than max_input_length.

        :param trans_inputs: List of TranslatorInputs as returned by make_input().
        :return: List of translation results.
        """
        translated_chunks = []  # type: List[IndexedTranslation]

        # split into chunks
        input_chunks = []  # type: List[IndexedTranslatorInput]
        for trans_input_idx, trans_input in enumerate(trans_inputs):
            # bad input
            if isinstance(trans_input, BadTranslatorInput):
                translated_chunks.append(IndexedTranslation(input_idx=trans_input_idx, chunk_idx=0,
                                                            translation=empty_translation()))
            # empty input
            elif len(trans_input.tokens) == 0:
                translated_chunks.append(IndexedTranslation(input_idx=trans_input_idx, chunk_idx=0,
                                                            translation=empty_translation()))
            else:
                # TODO(tdomhan): Remove branch without EOS with next major version bump, as future models will always be trained with source side EOS symbols
                if self.source_with_eos:
                    max_input_length_without_eos = self.max_input_length
                    # oversized input
                    if len(trans_input.tokens) > max_input_length_without_eos:
                        logger.debug(
                            "Input %s has length (%d) that exceeds max input length (%d). "
                            "Splitting into chunks of size %d.",
                            trans_input.sentence_id, len(trans_input.tokens),
                            self.buckets_source[-1], max_input_length_without_eos)
                        chunks = [trans_input_chunk.with_eos()
                                  for trans_input_chunk in trans_input.chunks(max_input_length_without_eos)]
                        input_chunks.extend([IndexedTranslatorInput(trans_input_idx, chunk_idx, chunk_input)
                                             for chunk_idx, chunk_input in enumerate(chunks)])
                    # regular input
                    else:
                        input_chunks.append(IndexedTranslatorInput(trans_input_idx,
                                                                   chunk_idx=0,
                                                                   translator_input=trans_input.with_eos()))
                else:
                    if len(trans_input.tokens) > self.max_input_length:
                        # oversized input
                        logger.debug(
                            "Input %s has length (%d) that exceeds max input length (%d). "
                            "Splitting into chunks of size %d.",
                            trans_input.sentence_id, len(trans_input.tokens),
                            self.buckets_source[-1], self.max_input_length)
                        chunks = [trans_input_chunk
                                  for trans_input_chunk in
                                  trans_input.chunks(self.max_input_length)]
                        input_chunks.extend([IndexedTranslatorInput(trans_input_idx, chunk_idx, chunk_input)
                                             for chunk_idx, chunk_input in enumerate(chunks)])
                    else:
                        # regular input
                        input_chunks.append(IndexedTranslatorInput(trans_input_idx,
                                                                   chunk_idx=0,
                                                                   translator_input=trans_input))

            if trans_input.constraints is not None:
                logger.info("Input %s has %d %s: %s", trans_input.sentence_id,
                            len(trans_input.constraints),
                            "constraint" if len(trans_input.constraints) == 1 else "constraints",
                            ", ".join(" ".join(x) for x in trans_input.constraints))

        # Sort longest to shortest (to rather fill batches of shorter than longer sequences)
        input_chunks = sorted(input_chunks, key=lambda chunk: len(chunk.translator_input.tokens), reverse=True)

        # translate in batch-sized blocks over input chunks
        for batch_id, batch in enumerate(utils.grouper(input_chunks, self.batch_size)):
            logger.debug("Translating batch %d", batch_id)
            # underfilled batch will be filled to a full batch size with copies of the 1st input
            rest = self.batch_size - len(batch)
            if rest > 0:
                logger.debug("Extending the last batch to the full batch size (%d)", self.batch_size)
                batch = batch + [batch[0]] * rest
            translator_inputs = [indexed_translator_input.translator_input for indexed_translator_input in batch]
            batch_translations = self._translate_nd(*self._get_inference_input(translator_inputs))
            # truncate to remove filler translations
            if rest > 0:
                batch_translations = batch_translations[:-rest]
            for chunk, translation in zip(batch, batch_translations):
                translated_chunks.append(IndexedTranslation(chunk.input_idx, chunk.chunk_idx, translation))
        # Sort by input idx and then chunk id
        translated_chunks = sorted(translated_chunks)

        # Concatenate results
        results = []  # type: List[TranslatorOutput]
        chunks_by_input_idx = itertools.groupby(translated_chunks, key=lambda translation: translation.input_idx)
        for trans_input, (input_idx, translations_for_input_idx) in zip(trans_inputs, chunks_by_input_idx):
            translations_for_input_idx = list(translations_for_input_idx)  # type: ignore
            if len(translations_for_input_idx) == 1:  # type: ignore
                translation = translations_for_input_idx[0].translation  # type: ignore
            else:
                translations_to_concat = [translated_chunk.translation
                                          for translated_chunk in translations_for_input_idx]
                translation = self._concat_translations(translations_to_concat)

            results.append(self._make_result(trans_input, translation))

        return results

    def _get_inference_input(self,
                             trans_inputs: List[TranslatorInput]) -> Tuple[mx.nd.NDArray,
                                                                           int,
                                                                           List[Optional[constrained.RawConstraintList]],
                                                                           List[Optional[constrained.RawConstraintList]],
                                                                           mx.nd.NDArray]:
        """
        Assembles the numerical data for the batch.
        This comprises an NDArray for the source sentences, the bucket key (padded source length), and a list of
        raw constraint lists, one for each sentence in the batch, an NDArray of maximum output lengths for each sentence in the batch.
        Each raw constraint list contains phrases in the form of lists of integers in the target language vocabulary.

        :param trans_inputs: List of TranslatorInputs.
        :return NDArray of source ids (shape=(batch_size, bucket_key, num_factors)),
                bucket key, list of raw constraint lists, and list of phrases to avoid,
                and an NDArray of maximum output lengths.
        """

        bucket_key = data_io.get_bucket(max(len(inp.tokens) for inp in trans_inputs), self.buckets_source)
        source = mx.nd.zeros((len(trans_inputs), bucket_key, self.num_source_factors), ctx=self.context)
        raw_constraints = [None for x in range(self.batch_size)]  # type: List[Optional[constrained.RawConstraintList]]
        raw_avoid_list = [None for x in range(self.batch_size)]  # type: List[Optional[constrained.RawConstraintList]]

        max_output_lengths = []  # type: List[int]
        for j, trans_input in enumerate(trans_inputs):
            num_tokens = len(trans_input)
            max_output_lengths.append(self.models[0].get_max_output_length(data_io.get_bucket(num_tokens, self.buckets_source)))
            source[j, :num_tokens, 0] = data_io.tokens2ids(trans_input.tokens, self.source_vocabs[0])

            factors = trans_input.factors if trans_input.factors is not None else []
            num_factors = 1 + len(factors)
            if num_factors != self.num_source_factors:
                logger.warning("Input %d factors, but model(s) expect %d", num_factors,
                               self.num_source_factors)
            for i, factor in enumerate(factors[:self.num_source_factors - 1], start=1):
                # fill in as many factors as there are tokens

                source[j, :num_tokens, i] = data_io.tokens2ids(factor, self.source_vocabs[i])[:num_tokens]

            if trans_input.constraints is not None:
                raw_constraints[j] = [data_io.tokens2ids(phrase, self.vocab_target) for phrase in
                                      trans_input.constraints]

            if trans_input.avoid_list is not None:
                raw_avoid_list[j] = [data_io.tokens2ids(phrase, self.vocab_target) for phrase in
                                     trans_input.avoid_list]
                if any(self.unk_id in phrase for phrase in raw_avoid_list[j]):
                    logger.warning("Sentence %s: %s was found in the list of phrases to avoid; "
                                   "this may indicate improper preprocessing.", trans_input.sentence_id, C.UNK_SYMBOL)

        return source, bucket_key, raw_constraints, raw_avoid_list, mx.nd.array(max_output_lengths, ctx=self.context, dtype='int32')

    def _make_result(self,
                     trans_input: TranslatorInput,
                     translation: Translation) -> TranslatorOutput:
        """
        Returns a translator result from generated target-side word ids, attention matrix, and score.
        Strips stop ids from translation string.

        :param trans_input: Translator input.
        :param translation: The translation + attention and score.
        :return: TranslatorOutput.
        """
        target_ids = translation.target_ids
        attention_matrix = translation.attention_matrix

        target_tokens = [self.vocab_target_inv[target_id] for target_id in target_ids]

        target_string = C.TOKEN_SEPARATOR.join(
            tok for target_id, tok in zip(target_ids, target_tokens) if target_id not in self.strip_ids)
        attention_matrix = attention_matrix[:, :len(trans_input.tokens)]

        return TranslatorOutput(sentence_id=trans_input.sentence_id,
                                translation=target_string,
                                tokens=target_tokens,
                                attention_matrix=attention_matrix,
                                score=translation.score,
                                beam_histories=translation.beam_histories)

    def _concat_translations(self, translations: List[Translation]) -> Translation:
        """
        Combine translations through concatenation.

        :param translations: A list of translations (sequence, attention_matrix), score and length.
        :return: A concatenation if the translations with a score.
        """
        return _concat_translations(translations, self.stop_ids, self.length_penalty)

    def _translate_nd(self,
                      source: mx.nd.NDArray,
                      source_length: int,
                      raw_constraints: List[Optional[constrained.RawConstraintList]],
                      raw_avoid_list: List[Optional[constrained.RawConstraintList]],
                      max_output_lengths: mx.nd.NDArray) -> List[Translation]:
        """
        Translates source of source_length, given a bucket_key.

        :param source: Source ids. Shape: (batch_size, bucket_key, num_factors).
        :param source_length: Bucket key.
        :param raw_constraints: A list of optional constraint lists.

        :return: Sequence of translations.
        """

        return self._get_best_from_beam(*self._beam_search(source, source_length, raw_constraints, raw_avoid_list, max_output_lengths))

    def _encode(self, sources: mx.nd.NDArray, source_length: int) -> List[ModelState]:
        """
        Returns a ModelState for each model representing the state of the model after encoding the source.

        :param sources: Source ids. Shape: (batch_size, bucket_key, num_factors).
        :param source_length: Bucket key.
        :return: List of ModelStates.
        """
        return [model.run_encoder(sources, source_length) for model in self.models]

    def _decode_step(self,
                     prev_word: mx.nd.NDArray,
                     step: int,
                     source_length: int,
                     states: List[ModelState],
                     models_output_layer_w: List[mx.nd.NDArray],
                     models_output_layer_b: List[mx.nd.NDArray]) \
            -> Tuple[mx.nd.NDArray, mx.nd.NDArray, List[ModelState]]:
        """
        Returns decoder predictions (combined from all models), attention scores, and updated states.

        :param prev_word: Previous words of hypotheses. Shape: (batch_size * beam_size,).
        :param step: Beam search iteration.
        :param source_length: Length of the input sequence.
        :param states: List of model states.
        :param models_output_layer_w: Custom model weights for logit computation (empty for none).
        :param models_output_layer_b: Custom model biases for logit computation (empty for none).
        :return: (probs, attention scores, list of model states)
        """
        bucket_key = (source_length, step)

        model_probs, model_attention_probs, model_states = [], [], []
        # We use zip_longest here since we'll have empty lists when not using restrict_lexicon
        for model, out_w, out_b, state in itertools.zip_longest(
                self.models, models_output_layer_w, models_output_layer_b, states):
            decoder_outputs, attention_probs, state = model.run_decoder(prev_word, bucket_key, state)
            # Compute logits and softmax with restricted vocabulary
            if self.restrict_lexicon:
                logits = model.output_layer(decoder_outputs, out_w, out_b)
                if self.skip_softmax:
                    # skip softmax for greedy decoding and single model
                    probs = logits
                else:
                    probs = mx.nd.softmax(logits)
            else:
                # Otherwise decoder outputs are already target vocab probs,
                # or logits if beam size is 1
                probs = decoder_outputs
            model_probs.append(probs)
            model_attention_probs.append(attention_probs)
            model_states.append(state)
        neg_logprobs, attention_probs = self._combine_predictions(model_probs, model_attention_probs)
        return neg_logprobs, attention_probs, model_states

    def _combine_predictions(self,
                             probs: List[mx.nd.NDArray],
                             attention_probs: List[mx.nd.NDArray]) -> Tuple[mx.nd.NDArray, mx.nd.NDArray]:
        """
        Returns combined predictions of models as negative log probabilities and averaged attention prob scores.

        :param probs: List of Shape(beam_size, target_vocab_size).
        :param attention_probs: List of Shape(beam_size, bucket_key).
        :return: Combined negative log probabilities, averaged attention scores.
        """
        # average attention prob scores. TODO: is there a smarter way to do this?
        attention_prob_score = utils.average_arrays(attention_probs)

        # combine model predictions and convert to neg log probs
        if len(self.models) == 1:
            if self.skip_softmax:
                neg_probs = -probs[0]
            else:
                neg_probs = -mx.nd.log(probs[0])  # pylint: disable=invalid-unary-operand-type
        else:
            neg_probs = self.interpolation_func(probs)
        return neg_probs, attention_prob_score

    def _beam_search(self,
                     source: mx.nd.NDArray,
                     source_length: int,
                     raw_constraint_list: List[Optional[constrained.RawConstraintList]],
                     raw_avoid_list: List[Optional[constrained.RawConstraintList]],
                     max_output_lengths: mx.nd.NDArray) -> Tuple[np.ndarray,
                                                                 np.ndarray,
                                                                 np.ndarray,
                                                                 np.ndarray,
                                                                 np.ndarray,
                                                                 List[Optional[constrained.ConstrainedHypothesis]],
                                                                 Optional[List[BeamHistory]]]:
        """
        Translates multiple sentences using beam search.

        :param source: Source ids. Shape: (batch_size, bucket_key, num_factors).
        :param source_length: Max source length.
        :param raw_constraint_list: A list of optional lists containing phrases (as lists of target word IDs)
               that must appear in each output.
        :param raw_avoid_list: A list of optional lists containing phrases (as lists of target word IDs)
               that must NOT appear in each output.
        :return List of best hypotheses indices, list of best word indices, list of attentions,
                array of accumulated length-normalized negative log-probs, hypotheses lengths, constraints (if any),
                beam histories (if any).
        """

        # Length of encoded sequence (may differ from initial input length)
        encoded_source_length = self.models[0].encoder.get_encoded_seq_len(source_length)
        utils.check_condition(all(encoded_source_length ==
                                  model.encoder.get_encoded_seq_len(source_length) for model in self.models),
                              "Models must agree on encoded sequence length")
        # Maximum output length
        max_output_length = self.models[0].get_max_output_length(source_length)

        # General data structure: each row has batch_size * beam blocks for the 1st sentence, with a full beam,
        # then the next block for the 2nd sentence and so on

        best_word_indices = mx.nd.full((self.batch_size * self.beam_size,), val=self.start_id, ctx=self.context,
                                       dtype='int32')

        # Best word and hypotheses indices across beam search steps from topk operation.
        best_hyp_indices_list = []  # type: List[mx.nd.NDArray]
        best_word_indices_list = []  # type: List[mx.nd.NDArray]

        # Beam history
        beam_histories = None  # type: Optional[List[BeamHistory]]
        if self.store_beam:
            beam_histories = [defaultdict(list) for _ in range(self.batch_size)]

        lengths = mx.nd.zeros((self.batch_size * self.beam_size, 1), ctx=self.context)
        finished = mx.nd.zeros((self.batch_size * self.beam_size,), ctx=self.context, dtype='int32')

        # Extending max_output_lengths to shape (batch_size * beam_size,)
        max_output_lengths = mx.nd.repeat(max_output_lengths, self.beam_size)

        # Attention distributions across beam search steps
        attentions = []  # type: List[mx.nd.NDArray]

        # scores_accumulated: chosen smallest scores in scores (ascending).
        scores_accumulated = mx.nd.zeros((self.batch_size * self.beam_size, 1), ctx=self.context)

        # reset all padding distribution cells to np.inf
        self.pad_dist[:] = np.inf

        # If using a top-k lexicon, select param rows for logit computation that correspond to the
        # target vocab for this sentence.
        models_output_layer_w = list()
        models_output_layer_b = list()
        pad_dist = self.pad_dist
        vocab_slice_ids = None  # type: mx.nd.NDArray
        if self.restrict_lexicon:
            source_words = utils.split(source, num_outputs=self.num_source_factors, axis=2, squeeze_axis=True)[0]
            # TODO: See note in method about migrating to pure MXNet when set operations are supported.
            #       We currently convert source to NumPy and target ids back to NDArray.
            vocab_slice_ids = self.restrict_lexicon.get_trg_ids(source_words.astype("int32").asnumpy())
            if any(raw_constraint_list):
                # Add the constraint IDs to the list of permissibled IDs, and then project them into the reduced space
                constraint_ids = np.array([word_id for sent in raw_constraint_list for phr in sent for word_id in phr])
                vocab_slice_ids = np.lib.arraysetops.union1d(vocab_slice_ids, constraint_ids)
                full_to_reduced = dict((val, i) for i, val in enumerate(vocab_slice_ids))
                raw_constraint_list = [[[full_to_reduced[x] for x in phr] for phr in sent] for sent in
                                       raw_constraint_list]

            vocab_slice_ids = mx.nd.array(vocab_slice_ids, ctx=self.context, dtype='int32')

            if vocab_slice_ids.shape[0] < self.beam_size + 1:
                # This fixes an edge case for toy models, where the number of vocab ids from the lexicon is
                # smaller than the beam size.
                logger.warning("Padding vocab_slice_ids (%d) with EOS to have at least %d+1 elements to expand",
                               vocab_slice_ids.shape[0], self.beam_size)
                n = self.beam_size - vocab_slice_ids.shape[0] + 1
                vocab_slice_ids = mx.nd.concat(vocab_slice_ids,
                                               mx.nd.full((n,), val=self.vocab_target[C.EOS_SYMBOL],
                                                          ctx=self.context, dtype='int32'),
                                               dim=0)

            pad_dist = mx.nd.full((self.batch_size * self.beam_size, vocab_slice_ids.shape[0] - 1),
                                  val=np.inf, ctx=self.context)
            for m in self.models:
                models_output_layer_w.append(m.output_layer_w.take(vocab_slice_ids))
                models_output_layer_b.append(m.output_layer_b.take(vocab_slice_ids))

        # (0) encode source sentence, returns a list
        model_states = self._encode(source, source_length)

        # Initialize the beam to track constraint sets, where target-side lexical constraints are present
        constraints = constrained.init_batch(raw_constraint_list, self.beam_size, self.start_id,
                                             self.vocab_target[C.EOS_SYMBOL])

        if self.global_avoid_trie or any(raw_avoid_list):
            avoid_states = constrained.AvoidBatch(self.batch_size, self.beam_size,
                                                  avoid_list=raw_avoid_list,
                                                  global_avoid_trie=self.global_avoid_trie)
            avoid_states.consume(best_word_indices)

        # Records items in the beam that are inactive. At the beginning (t==1), there is only one valid or active
        # item on the beam for each sentence
        inactive = mx.nd.ones((self.batch_size * self.beam_size), dtype='int32', ctx=self.context)
        inactive[::self.beam_size] = 0
        t = 1
        for t in range(1, max_output_length):
            # (1) obtain next predictions and advance models' state
            # scores: (batch_size * beam_size, target_vocab_size)
            # attention_scores: (batch_size * beam_size, bucket_key)
            scores, attention_scores, model_states = self._decode_step(prev_word=best_word_indices,
                                                                       step=t,
                                                                       source_length=source_length,
                                                                       states=model_states,
                                                                       models_output_layer_w=models_output_layer_w,
                                                                       models_output_layer_b=models_output_layer_b)

            # (2) Update scores. Special treatment for finished and inactive rows. Inactive rows are inf everywhere;
            # finished rows are inf everywhere except column zero, which holds the accumulated model score
            scores = self._update_scores.forward(scores, finished, inactive, scores_accumulated, self.inf_array, pad_dist)

            # Mark entries that should be blocked as having a score of np.inf
            if self.global_avoid_trie or any(raw_avoid_list):
                block_indices = avoid_states.avoid()
                if len(block_indices) > 0:
                    scores[block_indices] = np.inf

            # (3) Get beam_size winning hypotheses for each sentence block separately. Only look as
            # far as the active beam size for each sentence.
            best_hyp_indices, best_word_indices, scores_accumulated = self._top(scores)

            # Constraints for constrained decoding are processed sentence by sentence
            if any(raw_constraint_list):
                best_hyp_indices, best_word_indices, scores_accumulated, \
                constraints, inactive = constrained.topk(self.batch_size,
                                                         self.beam_size,
                                                         inactive,
                                                         scores,
                                                         constraints,
                                                         best_hyp_indices,
                                                         best_word_indices,
                                                         scores_accumulated,
                                                         self.context)

            else:
                # All rows are now active (after special treatment of start state at t=1)
                inactive[:] = 0

            # Map from restricted to full vocab ids if needed
            if self.restrict_lexicon:
                best_word_indices = vocab_slice_ids.take(best_word_indices)

            # (4) Reorder fixed-size beam data according to best_hyp_indices (ascending)
            finished, lengths, attention_scores = self._sort_by_index.forward(best_hyp_indices,
                                                                              finished,
                                                                              lengths,
                                                                              attention_scores)

            # (5) Normalize the scores of newly finished hypotheses. Note that after this until the
            # next call to topk(), hypotheses may not be in sorted order.
            finished, scores_accumulated, lengths = self._update_finished.forward(best_word_indices,
                                                                                  max_output_lengths,
                                                                                  finished,
                                                                                  scores_accumulated,
                                                                                  lengths)

            # (6) Prune out low-probability hypotheses. Pruning works by setting entries `inactive`.
            if self.beam_prune > 0.0:
                inactive, best_word_indices, scores_accumulated = self._prune_hyps.forward(best_word_indices,
                                                                                           scores_accumulated,
                                                                                           finished,
                                                                                           self.inf_array,
                                                                                           self.zeros_array)

            # (7) update negative constraints
            if self.global_avoid_trie or any(raw_avoid_list):
                avoid_states.reorder(best_hyp_indices)
                avoid_states.consume(best_word_indices)

            # (8) optionally save beam history
            if self.store_beam:
                finished_or_inactive = mx.nd.clip(data=finished + inactive, a_min=0, a_max=1)
                unnormalized_scores = mx.nd.where(finished_or_inactive,
                                                  scores_accumulated * self.length_penalty(lengths),
                                                  scores_accumulated)
                normalized_scores = mx.nd.where(finished_or_inactive,
                                                scores_accumulated,
                                                scores_accumulated / self.length_penalty(lengths))
                for sent in range(self.batch_size):
                    rows = slice(sent * self.beam_size, (sent + 1) * self.beam_size)

                    best_word_indices_sent = best_word_indices[rows].asnumpy().tolist()
                    # avoid adding columns for finished sentences
                    if any(x for x in best_word_indices_sent if x != C.PAD_ID):
                        beam_histories[sent]["predicted_ids"].append(best_word_indices_sent)
                        beam_histories[sent]["predicted_tokens"].append([self.vocab_target_inv[x] for x in
                                                                         best_word_indices_sent])
                        # for later sentences in the matrix, shift from e.g. [5, 6, 7, 8, 6] to [0, 1, 3, 4, 1]
                        shifted_parents = best_hyp_indices[rows] - (sent * self.beam_size)
                        beam_histories[sent]["parent_ids"].append(shifted_parents.asnumpy().tolist())

                        beam_histories[sent]["scores"].append(unnormalized_scores[rows].asnumpy().flatten().tolist())
                        beam_histories[sent]["normalized_scores"].append(
                            normalized_scores[rows].asnumpy().flatten().tolist())

            # Collect best hypotheses, best word indices, and attention scores
            best_hyp_indices_list.append(best_hyp_indices)
            best_word_indices_list.append(best_word_indices)
            attentions.append(attention_scores)

            if self.beam_search_stop == C.BEAM_SEARCH_STOP_FIRST:
                at_least_one_finished = finished.reshape((self.batch_size, self.beam_size)).sum(axis=1) > 0
                if at_least_one_finished.sum().asscalar() == self.batch_size:
                    break
            else:
                if finished.sum().asscalar() == self.batch_size * self.beam_size:  # all finished
                    break

            # (9) update models' state with winning hypotheses (ascending)
            for ms in model_states:
                ms.sort_state(best_hyp_indices)

        logger.debug("Finished after %d / %d steps.", t + 1, max_output_length)

        # (9) Sort the hypotheses within each sentence (normalization for finished hyps may have unsorted them).
        folded_accumulated_scores = scores_accumulated.reshape((self.batch_size,
                                                                self.beam_size * scores_accumulated.shape[-1]))
        indices = mx.nd.cast(mx.nd.argsort(folded_accumulated_scores, axis=1), dtype='int32').reshape((-1,))
        best_hyp_indices, _ = mx.nd.unravel_index(indices, scores_accumulated.shape) + self.offset
        best_hyp_indices_list.append(best_hyp_indices)
        lengths = lengths.take(best_hyp_indices)
        scores_accumulated = scores_accumulated.take(best_hyp_indices)
        constraints = [constraints[x] for x in best_hyp_indices.asnumpy()]

        all_best_hyp_indices = mx.nd.stack(*best_hyp_indices_list, axis=1)
        all_best_word_indices = mx.nd.stack(*best_word_indices_list, axis=1)
        all_attentions = mx.nd.stack(*attentions, axis=1)

        return all_best_hyp_indices.asnumpy(), \
               all_best_word_indices.asnumpy(), \
               all_attentions.asnumpy(), \
               scores_accumulated.asnumpy(), \
               lengths.asnumpy().astype('int32'), \
               constraints, \
               beam_histories

    def _get_best_from_beam(self,
                            best_hyp_indices: np.ndarray,
                            best_word_indices: np.ndarray,
                            attentions: np.ndarray,
                            seq_scores: np.ndarray,
                            lengths: np.ndarray,
                            constraints: List[Optional[constrained.ConstrainedHypothesis]],
                            beam_histories: Optional[List[BeamHistory]] = None) -> List[Translation]:
        """
        Return the best (aka top) entry from the n-best list.

        :param best_hyp_indices: Array of best hypotheses indices ids. Shape: (batch * beam, num_beam_search_steps + 1).
        :param best_word_indices: Array of best hypotheses indices ids. Shape: (batch * beam, num_beam_search_steps).
        :param attentions: Array of attentions over source words.
                           Shape: (batch * beam, num_beam_search_steps, encoded_source_length).
        :param seq_scores: Array of length-normalized negative log-probs. Shape: (batch * beam, 1)
        :param lengths: The lengths of all items in the beam. Shape: (batch * beam). Dtype: int32.
        :param constraints: The constraints for all items in the beam. Shape: (batch * beam).
        :param beam_histories: The beam histories for each sentence in the batch.
        :return: List of Translation objects containing all relevant information.
        """
        # Initialize the best_ids to the first item in each batch
        best_ids = np.arange(0, self.batch_size * self.beam_size, self.beam_size, dtype='int32')

        if any(constraints):
            # For constrained decoding, select from items that have met all constraints (might not be finished)
            unmet = np.array([c.num_needed() if c is not None else 0 for c in constraints])
            filtered = np.where(unmet == 0, seq_scores.flatten(), np.inf)
            filtered = filtered.reshape((self.batch_size, self.beam_size))
            best_ids += np.argmin(filtered, axis=1).astype('int32')

        # Obtain sequences for all best hypotheses in the batch
        indices = self._get_best_word_indeces_for_kth_hypotheses(best_ids, best_hyp_indices)

        histories = beam_histories if beam_histories is not None else [None] * self.batch_size  # type: List
        return [self._assemble_translation(*x) for x in zip(best_word_indices[indices, np.arange(indices.shape[1])],
                                                            lengths[best_ids],
                                                            attentions[best_ids],
                                                            seq_scores[best_ids],
                                                            histories)]

    @staticmethod
    def _get_best_word_indeces_for_kth_hypotheses(ks: np.ndarray, all_hyp_indices: np.ndarray) -> np.ndarray:
        """
        Traverses the matrix of best hypotheses indices collected during beam search in reversed order by
        by using the kth hypotheses index as a backpointer.
        Returns and array containing the indices into the best_word_indices collected during beam search to extract
        the kth hypotheses.

        :param ks: The kth-best hypotheses to extract. Supports multiple for batch_size > 1. Shape: (batch,).
        :param all_hyp_indices: All best hypotheses indices list collected in beam search. Shape: (batch * beam, steps).
        :return: Array of indices into the best_word_indices collected in beam search
            that extract the kth-best hypothesis. Shape: (batch,).
        """
        batch_size = ks.shape[0]
        num_steps = all_hyp_indices.shape[1]
        result = np.zeros((batch_size, num_steps - 1), dtype=all_hyp_indices.dtype)
        # first index into the history of the desired hypotheses.
        pointer = all_hyp_indices[ks, -1]
        # for each column/step follow the pointer, starting from the penultimate column/step
        num_steps = all_hyp_indices.shape[1]
        for step in range(num_steps - 2, -1, -1):
            result[:, step] = pointer
            pointer = all_hyp_indices[pointer, step]
        return result

    @staticmethod
    def _assemble_translation(sequence: np.ndarray,
                              length: np.ndarray,
                              attention_lists: np.ndarray,
                              seq_score: np.ndarray,
                              beam_history: Optional[BeamHistory]) -> Translation:
        """
        Takes a set of data pertaining to a single translated item, performs slightly different
        processing on each, and merges it into a Translation object.

        :param sequence: Array of word ids. Shape: (batch_size, bucket_key).
        :param length: The length of the translated segment.
        :param attention_lists: Array of attentions over source words.
                                Shape: (batch_size * self.beam_size, max_output_length, encoded_source_length).
        :param seq_score: Array of length-normalized negative log-probs.
        :param beam_history: The optional beam histories for each sentence in the batch.
        :return: A Translation object.
        """
        length = int(length)
        sequence = sequence[:length].tolist()
        attention_matrix = attention_lists[:length, :]
        score = float(seq_score)
        beam_history_list = [beam_history] if beam_history is not None else []
        return Translation(sequence, attention_matrix, score, beam_history_list)

    def _print_beam(self,
                    sequences: mx.nd.NDArray,
                    accumulated_scores: mx.nd.NDArray,
                    finished: mx.nd.NDArray,
                    inactive: mx.nd.NDArray,
                    constraints: List[Optional[constrained.ConstrainedHypothesis]],
                    timestep: int) -> None:
        """
        Prints the beam for debugging purposes.

        :param sequences: The beam histories (shape: batch_size * beam_size, max_output_len).
        :param accumulated_scores: The accumulated scores for each item in the beam.
               Shape: (batch_size * beam_size, target_vocab_size).
        :param finished: Indicates which items are finished (shape: batch_size * beam_size).
        :param inactive: Indicates any inactive items (shape: batch_size * beam_size).
        :param timestep: The current timestep.
        """
        logger.info('BEAM AT TIMESTEP %d', timestep)
        for i in range(self.batch_size * self.beam_size):
            # for each hypothesis, print its entire history
            score = accumulated_scores[i].asscalar()
            word_ids = [int(x.asscalar()) for x in sequences[i]]
            unmet = constraints[i].num_needed() if constraints[i] is not None else -1
            hypothesis = '----------' if inactive[i] else ' '.join(
                [self.vocab_target_inv[x] for x in word_ids if x != 0])
            logger.info('%d %d %d %d %.2f %s', i + 1, finished[i].asscalar(), inactive[i].asscalar(), unmet, score,
                        hypothesis)


class PruneHypotheses(mx.gluon.HybridBlock):
    """
    A HybridBlock that returns an array of shape (batch*beam,) indicating which hypotheses are inactive due to pruning.

    :param threshold: Pruning threshold.
    :param beam_size: Beam size.
    """

    def __init__(self, threshold: float, beam_size: int) -> None:
        super().__init__()
        self.threshold = threshold
        self.beam_size = beam_size

    def hybrid_forward(self, F, best_word_indices, scores, finished, inf_array, zeros_array):
        scores_2d = F.reshape(scores, shape=(-1, self.beam_size))
        finished_2d = F.reshape(finished, shape=(-1, self.beam_size))
        inf_array_2d = F.reshape(inf_array, shape=(-1, self.beam_size))

        # best finished scores. Shape: (batch, 1)
        best_finished_scores = F.min(F.where(finished_2d, scores_2d, inf_array_2d), axis=1, keepdims=True)
        difference = F.broadcast_minus(scores_2d, best_finished_scores)
        inactive = F.cast(difference > self.threshold, dtype='int32')
        inactive = F.reshape(inactive, shape=(-1))

        best_word_indices = F.where(inactive, zeros_array, best_word_indices)
        scores = F.where(inactive, inf_array, scores)

        return inactive, best_word_indices, scores


class SortByIndex(mx.gluon.HybridBlock):
    """
    A HybridBlock that sorts args by the given indices.
    """

    def hybrid_forward(self, F, indices, *args):
        return [F.take(arg, indices) for arg in args]


class TopK(mx.gluon.HybridBlock):
    """
    A HybridBlock for the batch-wise topk operation.
    """

    def __init__(self, k: int, batch_size: int, vocab_size: int) -> None:
        super().__init__()
        self.k = k
        self.batch_size = batch_size
        self.vocab_size = vocab_size
        with self.name_scope():
            offset = mx.nd.repeat(mx.nd.arange(0, batch_size * k, k, dtype='int32'), k)
            self.offset = self.params.get_constant(name='offset',
                                                   value=offset)

    def hybrid_forward(self, F, scores, offset):
        folded_scores = F.reshape(scores, shape=(self.batch_size, -1))
        values, indices = F.topk(folded_scores, axis=1, k=self.k, ret_typ='both', is_ascend=True)
        indices = F.reshape(F.cast(indices, 'int32'), shape=(-1,))
        unraveled = F.unravel_index(indices, shape=(self.batch_size * self.k, self.vocab_size))
        best_hyp_indices, best_word_indices = F.split(unraveled, axis=0, num_outputs=2, squeeze_axis=True)
        best_hyp_indices = best_hyp_indices + offset
        values = F.reshape(values, shape=(-1, 1))
        return best_hyp_indices, best_word_indices, values


class NormalizeAndUpdateFinished(mx.gluon.HybridBlock):
    """
    A HybridBlock for normalizing newly finished hypotheses scores with LengthPenalty.
    """

    def __init__(self, pad_id: int,
                 eos_id: int,
                 length_penalty_alpha: float = 1.0,
                 length_penalty_beta: float = 0.0) -> None:
        super().__init__()
        self.pad_id = pad_id
        self.eos_id = eos_id
        with self.name_scope():
            self.length_penalty = LengthPenalty(alpha=length_penalty_alpha, beta=length_penalty_beta)

    def hybrid_forward(self, F, best_word_indices, max_output_lengths, finished, scores_accumulated, lengths):
        all_finished = F.broadcast_logical_or(best_word_indices == self.pad_id, best_word_indices == self.eos_id)
        newly_finished = F.broadcast_logical_xor(all_finished, finished)
        scores_accumulated = F.where(newly_finished,
                                     scores_accumulated / self.length_penalty(lengths),
                                     scores_accumulated)

        # Update lengths of all items, except those that were already finished. This updates
        # the lengths for inactive items, too, but that doesn't matter since they are ignored anyway.
        lengths = lengths + F.cast(1 - F.expand_dims(finished, axis=1), dtype='float32')

        # Now, recompute finished. Hypotheses are finished if they are
        # - extended with <pad>, or
        # - extended with <eos>, or
        # - at their maximum length.
        finished = F.broadcast_logical_or(F.broadcast_logical_or(best_word_indices == self.pad_id,
                                                                 best_word_indices == self.eos_id),
                                          (F.cast(F.reshape(lengths, shape=(-1,)), 'int32') >= max_output_lengths))

        return finished, scores_accumulated, lengths


class UpdateScores(mx.gluon.HybridBlock):
    """
    A HybridBlock that updates the scores from the decoder step with acumulated scores.
    Inactive hypotheses receive score inf. Finished hypotheses receive their accumulated score for C.PAD_ID.
    All other options are set to infinity.
    """

    def __init__(self):
        super().__init__()
        assert C.PAD_ID == 0, "This blocks only works with PAD_ID == 0"

    def hybrid_forward(self, F, scores, finished, inactive, scores_accumulated, inf_array, pad_dist):
        # Special treatment for finished and inactive rows. Inactive rows are inf everywhere;
        # finished rows are inf everywhere except column zero (pad_id), which holds the accumulated model score.
        # Items that are finished (but not inactive) get their previous accumulated score for the <pad> symbol,
        # infinity otherwise.
        scores = F.broadcast_add(scores, scores_accumulated)
        # pylint: disable=invalid-sequence-index
        pad_id_scores = F.where(F.broadcast_logical_and(finished, F.logical_not(inactive)), scores_accumulated, inf_array)
        # pad_dist. Shape: (batch*beam, vocab_size)
        pad_dist = F.concat(pad_id_scores, pad_dist)
        scores = F.where(F.broadcast_logical_or(finished, inactive), pad_dist, scores)
        return scores<|MERGE_RESOLUTION|>--- conflicted
+++ resolved
@@ -1054,28 +1054,12 @@
         self._update_scores.initialize(ctx=self.context)
         self._update_scores.hybridize(static_alloc=True, static_shape=True)
 
-        # topk function used in beam search
-<<<<<<< HEAD
-        # self.topk = partial(utils.topk,
-        #                     k=self.beam_size,
-        #                     batch_size=self.batch_size,
-        #                     offset=self.offset,
-        #                     use_mxnet_topk=True)  # MXNet implementation is faster on GPUs
-
-        self._topk = TopK(k=self.beam_size, batch_size=self.batch_size, vocab_size=len(self.vocab_target))
-        self._topk.initialize(ctx=self.context)
-        self._topk.hybridize(static_alloc=True, static_shape=True)
-=======
         if self.skip_topk:
-            self._top = partial(utils.top1,
-                                offset=self.offset)
+            self._top = partial(utils.top1, offset=self.offset)
         else:
-            self._top = partial(utils.topk,
-                                k=self.beam_size,
-                                batch_size=self.batch_size,
-                                offset=self.offset,
-                                use_mxnet_topk=self.context != mx.cpu())  # MXNet implementation is faster on GPUs
->>>>>>> 985c97ed
+            self._top = TopK(k=self.beam_size, batch_size=self.batch_size, vocab_size=len(self.vocab_target))
+            self._top.initialize(ctx=self.context)
+            self._top.hybridize(static_alloc=True, static_shape=True)
 
         self._sort_by_index = SortByIndex()
         self._sort_by_index.initialize(ctx=self.context)
