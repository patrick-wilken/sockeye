# Copyright 2017 Amazon.com, Inc. or its affiliates. All Rights Reserved.
#
# Licensed under the Apache License, Version 2.0 (the "License"). You may not
# use this file except in compliance with the License. A copy of the License
# is located at
#
#     http://aws.amazon.com/apache2.0/
#
# or in the "license" file accompanying this file. This file is distributed on
# an "AS IS" BASIS, WITHOUT WARRANTIES OR CONDITIONS OF ANY KIND, either
# express or implied. See the License for the specific language governing
# permissions and limitations under the License.

"""
Functions to generate loss symbols for sequence-to-sequence models.
"""
import logging
from abc import ABC, abstractmethod
from typing import List, Optional

import mxnet as mx
from mxnet.metric import EvalMetric

from . import config
from . import constants as C

logger = logging.getLogger(__name__)


class LossConfig(config.Config):
    """
    Loss configuration.

    :param name: Loss name.
    :param vocab_size: Target vocab size.
    :param normalization_type: How to normalize the loss.
    :param label_smoothing: Optional smoothing constant for label smoothing.
    """

    def __init__(self,
                 name: str,
                 vocab_size: int,
                 normalization_type: str,
                 label_smoothing: float = 0.0) -> None:
        super().__init__()
        self.name = name
        self.vocab_size = vocab_size
        self.normalization_type = normalization_type
        self.label_smoothing = label_smoothing


def get_loss(loss_config: LossConfig) -> 'Loss':
    """
    Returns Loss instance.

    :param loss_config: Loss configuration.
    """
    if loss_config.name == C.CROSS_ENTROPY:
        return CrossEntropyLoss(loss_config)
    elif loss_config.name == C.POINTER_NET_CROSS_ENTROPY:
        return PointerNetsCrossEntropyLoss(loss_config)
    else:
        raise ValueError("unknown loss name: %s" % loss_config.name)


class Loss(ABC):
    """
    Generic Loss interface.
    get_loss() method should return a loss symbol and the softmax outputs.
    The softmax outputs (named C.SOFTMAX_NAME) are used by EvalMetrics to compute various metrics,
    e.g. perplexity, accuracy. In the special case of cross_entropy, the SoftmaxOutput symbol
    provides softmax outputs for forward() AND cross_entropy gradients for backward().
    """

    def get_loss(self, logits: mx.sym.Symbol, labels: mx.sym.Symbol) -> List[mx.sym.Symbol]:
        """
        Returns loss and softmax output symbols given logits and integer-coded labels.

        :param logits: Shape: (batch_size * target_seq_len, target_vocab_size).
        :param labels: Shape: (batch_size * target_seq_len,).
        :return: List of loss and softmax output symbols.
        """
        raise NotImplementedError()

    @abstractmethod
    def create_metric(self) -> EvalMetric:
        """
        Create an instance of the EvalMetric that corresponds to this Loss function.
        """
        pass


class CrossEntropyLoss(Loss):
    """
    Computes the cross-entropy loss.

    :param loss_config: Loss configuration.
    """

    def __init__(self, loss_config: LossConfig) -> None:
        logger.info("Loss: CrossEntropy(normalization_type=%s, label_smoothing=%s)",
                    loss_config.normalization_type, loss_config.label_smoothing)
        self.loss_config = loss_config

    def get_loss(self, logits: mx.sym.Symbol, labels: mx.sym.Symbol) -> List[mx.sym.Symbol]:
        """
        Returns loss and softmax output symbols given logits and integer-coded labels.

        :param logits: Shape: (batch_size * target_seq_len, target_vocab_size).
        :param labels: Shape: (batch_size * target_seq_len,).
        :return: List of loss symbol.
        """
        if self.loss_config.normalization_type == C.LOSS_NORM_VALID:
            normalization = "valid"
        elif self.loss_config.normalization_type == C.LOSS_NORM_BATCH:
            normalization = "null"
        else:
            raise ValueError("Unknown loss normalization type: %s" % self.loss_config.normalization_type)
        return [mx.sym.SoftmaxOutput(data=logits,
                                     label=labels,
                                     ignore_label=C.PAD_ID,
                                     use_ignore=True,
                                     normalization=normalization,
                                     smooth_alpha=self.loss_config.label_smoothing,
                                     name=C.SOFTMAX_NAME)]

    def create_metric(self) -> "CrossEntropyMetric":
        return CrossEntropyMetric(self.loss_config)


class PointerNetsCrossEntropyLoss(Loss):
    """
    Computes the cross-entropy loss.

    :param loss_config: Loss configuration.
    """

    def __init__(self, loss_config: LossConfig) -> None:
<<<<<<< HEAD
        logger.info("Loss: PointerNetsCrossEntropy(normalization_type=%s, label_smoothing=%s)",
                    loss_config.normalization_type, loss_config.label_smoothing)
        self.loss_config = loss_config
        self.trg_vocab_size = loss_config.vocab_size
=======
        logger.info("Loss: PNCrossEntropy(normalization_type=%s, label_smoothing=%s)",
                    loss_config.normalization_type, loss_config.label_smoothing)
        self.loss_config = loss_config
>>>>>>> f7e46b9c

    def get_loss(self, softmax_probs: mx.sym.Symbol, labels: mx.sym.Symbol) -> List[mx.sym.Symbol]:
        """
        Returns loss and softmax output symbols given logits and integer-coded labels.

        :param softmax_probs: Shape: (batch_size * target_seq_len, target_vocab_size).
<<<<<<< HEAD
        :param labels: group of symbols.
        :return: List of loss symbol.
        """

        trg_label = labels[1]
        pointer_label = labels[0]

=======
        :param labels: Shape: (batch_size * target_seq_len,).
        :return: List of loss symbol.
        """
>>>>>>> f7e46b9c
        if self.loss_config.normalization_type == C.LOSS_NORM_VALID:
            normalization = "valid"
        elif self.loss_config.normalization_type == C.LOSS_NORM_BATCH:
            normalization = "null"
        else:
            raise ValueError("Unknown loss normalization type: %s" % self.loss_config.normalization_type)

<<<<<<< HEAD
        adjusted_label = mx.sym.where(pointer_label == -1, trg_label, pointer_label + self.trg_vocab_size)

        prob = mx.sym.pick(softmax_probs, adjusted_label)
        loss = -mx.sym.log(prob + 1e-8)  # pylint: disable=invalid-unary-operand-type
        return [mx.sym.make_loss(loss, normalization=normalization, name="PN_CE_loss"), mx.sym.BlockGrad(softmax_probs)]
=======
        ce_sym = -mx.sym.sum(mx.sym.broadcast_mul(softmax_probs, labels), 1)

        # TODO: normalization?
        return mx.sym.MakeLoss(ce_sym)
>>>>>>> f7e46b9c

    def create_metric(self) -> "CrossEntropyMetric":
        return CrossEntropyMetric(self.loss_config)


class CrossEntropyMetric(EvalMetric):
    """
    Version of the cross entropy metric that ignores padding tokens.

    :param loss_config: The configuration used for the corresponding loss.
    :param name: Name of this metric instance for display.
    :param output_names: Name of predictions that should be used when updating with update_dict.
    :param label_names: Name of labels that should be used when updating with update_dict.
    """

    def __init__(self,
                 loss_config: LossConfig,
                 name: str = C.CROSS_ENTROPY,
                 output_names: Optional[List[str]] = None,
                 label_names: Optional[List[str]] = None) -> None:
        super().__init__(name, output_names=output_names, label_names=label_names)
        self.loss_config = loss_config

    def cross_entropy(self, pred, label, ignore):
        prob = mx.nd.pick(pred, label.astype(dtype="int32"))
        prob = prob * (1 - ignore) + ignore
        loss = -mx.nd.log(prob + 1e-8)  # pylint: disable=invalid-unary-operand-type
        return loss

    def cross_entropy_smoothed(self, pred, label, ignore):
        label_dist = mx.nd.one_hot(indices=label.astype(dtype='int32'),
                                   depth=self.loss_config.vocab_size,
                                   on_value=1.0 - self.loss_config.label_smoothing,
                                   off_value=self.loss_config.label_smoothing /
                                             (self.loss_config.vocab_size - 1.0))
        label_dist = mx.nd.where(1 - ignore, label_dist, mx.nd.zeros_like(label_dist))
        loss = label_dist * (- mx.nd.log(pred + 1e-8))  # pylint: disable=invalid-unary-operand-type
        return loss

    def update(self, labels, preds):
        for label, pred in zip(labels, preds):
            batch_size = label.shape[0]
            label = label.as_in_context(pred.context).reshape((label.size,))
            # Ignore padding
            # TODO: contribute ignoring padding for cross-entropy back to MXNet
            ignore = (label == C.PAD_ID).astype(dtype=pred.dtype)

            if self.loss_config.label_smoothing > 0.0:
                loss = self.cross_entropy_smoothed(pred, label, ignore)
            else:
                loss = self.cross_entropy(pred, label, ignore)

            # Sum, normalizing if needed
            if self.loss_config.normalization_type == C.LOSS_NORM_VALID:
                loss = loss / mx.nd.sum(1 - ignore)
                self.num_inst += 1
            elif self.loss_config.normalization_type == C.LOSS_NORM_BATCH:
                # When not normalizing, we divide by the batch size (number of sequences)
                # NOTE: This is different from MXNet's metrics
                self.num_inst += batch_size
            self.sum_metric += mx.nd.sum(loss).asscalar()<|MERGE_RESOLUTION|>--- conflicted
+++ resolved
@@ -136,23 +136,17 @@
     """
 
     def __init__(self, loss_config: LossConfig) -> None:
-<<<<<<< HEAD
         logger.info("Loss: PointerNetsCrossEntropy(normalization_type=%s, label_smoothing=%s)",
                     loss_config.normalization_type, loss_config.label_smoothing)
         self.loss_config = loss_config
         self.trg_vocab_size = loss_config.vocab_size
-=======
-        logger.info("Loss: PNCrossEntropy(normalization_type=%s, label_smoothing=%s)",
-                    loss_config.normalization_type, loss_config.label_smoothing)
-        self.loss_config = loss_config
->>>>>>> f7e46b9c
+
 
     def get_loss(self, softmax_probs: mx.sym.Symbol, labels: mx.sym.Symbol) -> List[mx.sym.Symbol]:
         """
         Returns loss and softmax output symbols given logits and integer-coded labels.
 
         :param softmax_probs: Shape: (batch_size * target_seq_len, target_vocab_size).
-<<<<<<< HEAD
         :param labels: group of symbols.
         :return: List of loss symbol.
         """
@@ -160,11 +154,7 @@
         trg_label = labels[1]
         pointer_label = labels[0]
 
-=======
-        :param labels: Shape: (batch_size * target_seq_len,).
-        :return: List of loss symbol.
-        """
->>>>>>> f7e46b9c
+
         if self.loss_config.normalization_type == C.LOSS_NORM_VALID:
             normalization = "valid"
         elif self.loss_config.normalization_type == C.LOSS_NORM_BATCH:
@@ -172,18 +162,12 @@
         else:
             raise ValueError("Unknown loss normalization type: %s" % self.loss_config.normalization_type)
 
-<<<<<<< HEAD
         adjusted_label = mx.sym.where(pointer_label == -1, trg_label, pointer_label + self.trg_vocab_size)
 
         prob = mx.sym.pick(softmax_probs, adjusted_label)
         loss = -mx.sym.log(prob + 1e-8)  # pylint: disable=invalid-unary-operand-type
         return [mx.sym.make_loss(loss, normalization=normalization, name="PN_CE_loss"), mx.sym.BlockGrad(softmax_probs)]
-=======
-        ce_sym = -mx.sym.sum(mx.sym.broadcast_mul(softmax_probs, labels), 1)
-
-        # TODO: normalization?
-        return mx.sym.MakeLoss(ce_sym)
->>>>>>> f7e46b9c
+
 
     def create_metric(self) -> "CrossEntropyMetric":
         return CrossEntropyMetric(self.loss_config)
